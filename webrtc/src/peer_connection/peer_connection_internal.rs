--- conflicted
+++ resolved
@@ -1,8 +1,4 @@
-<<<<<<< HEAD
-=======
-use bytes::Bytes;
 use smol_str::SmolStr;
->>>>>>> 71b28759
 use tokio::time::Instant;
 use util::Unmarshal;
 
